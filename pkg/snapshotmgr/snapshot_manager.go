/*
 * Copyright 2019 the Velero contributors
 * SPDX-License-Identifier: Apache-2.0
 * Licensed under the Apache License, Version 2.0 (the "License");
 * you may not use this file except in compliance with the License.
 * You may obtain a copy of the License at
 *
 *     http://www.apache.org/licenses/LICENSE-2.0
 *
 * Unless required by applicable law or agreed to in writing, software
 * distributed under the License is distributed on an "AS IS" BASIS,
 * WITHOUT WARRANTIES OR CONDITIONS OF ANY KIND, either express or implied.
 * See the License for the specific language governing permissions and
 * limitations under the License.
 */

package snapshotmgr

import (
	"context"
	"fmt"
	"os"
	"strings"
	"time"

	"github.com/google/uuid"
	"github.com/pkg/errors"
	"github.com/sirupsen/logrus"
	"github.com/vmware-tanzu/astrolabe/pkg/astrolabe"
	"github.com/vmware-tanzu/astrolabe/pkg/ivd"
	astrolabe_pvc "github.com/vmware-tanzu/astrolabe/pkg/pvc"
	"github.com/vmware-tanzu/astrolabe/pkg/server"
	backupdriverv1 "github.com/vmware-tanzu/velero-plugin-for-vsphere/pkg/apis/backupdriver/v1"
	v1api "github.com/vmware-tanzu/velero-plugin-for-vsphere/pkg/apis/veleroplugin/v1"
	"github.com/vmware-tanzu/velero-plugin-for-vsphere/pkg/builder"
	plugin_clientset "github.com/vmware-tanzu/velero-plugin-for-vsphere/pkg/generated/clientset/versioned"
	"github.com/vmware-tanzu/velero-plugin-for-vsphere/pkg/paravirt"
	"github.com/vmware-tanzu/velero-plugin-for-vsphere/pkg/utils"
	v1 "k8s.io/api/core/v1"
	metav1 "k8s.io/apimachinery/pkg/apis/meta/v1"
	"k8s.io/apimachinery/pkg/util/wait"
	"k8s.io/client-go/rest"
	"k8s.io/utils/clock"
)

type SnapshotManager struct {
	logrus.FieldLogger
	config map[string]string
	Pem    astrolabe.ProtectedEntityManager
	s3PETM astrolabe.ProtectedEntityTypeManager
}

// TODO - remove in favor of NewSnapshotManagerFromConfig when callers have been converted
func NewSnapshotManagerFromCluster(params map[string]interface{}, config map[string]string, logger logrus.FieldLogger) (*SnapshotManager, error) {

	// Split incoming params out into configInfo and s3RepoParams

	s3RepoParams := make(map[string]interface{})
	ivdParams := make(map[string]interface{})

	_, isRegionExist := params["region"]
	if isRegionExist {
		s3RepoParams["region"] = params["region"]
		s3RepoParams["bucket"] = params["bucket"]
		s3RepoParams["s3ForcePathStyle"] = params["s3ForcePathStyle"]
		s3RepoParams["s3Url"] = params["s3Url"]
	}

	_, isVcHostExist := params[ivd.HostVcParamKey]
	if isVcHostExist {
		ivdParams[ivd.HostVcParamKey] = params[ivd.HostVcParamKey]
		ivdParams[ivd.UserVcParamKey] = params[ivd.UserVcParamKey]
		ivdParams[ivd.PasswordVcParamKey] = params[ivd.PasswordVcParamKey]
		ivdParams[ivd.PortVcParamKey] = params[ivd.PortVcParamKey]
		ivdParams[ivd.DatacenterVcParamKey] = params[ivd.DatacenterVcParamKey]
		ivdParams[ivd.InsecureFlagVcParamKey] = params[ivd.InsecureFlagVcParamKey]
		ivdParams[ivd.ClusterVcParamKey] = params[ivd.ClusterVcParamKey]
	}

	peConfigs := make(map[string]map[string]interface{})
	peConfigs["ivd"] = ivdParams // Even an empty map here will force NewSnapshotManagerFromConfig to use the default VC config
	// Initialize dummy s3 config.
	s3Config := astrolabe.S3Config{
		URLBase: "VOID_URL",
	}
	configInfo := server.NewConfigInfo(peConfigs, s3Config)

	return NewSnapshotManagerFromConfig(configInfo, s3RepoParams, config, nil, logger)
}

func NewSnapshotManagerFromConfig(configInfo server.ConfigInfo, s3RepoParams map[string]interface{},
	config map[string]string, k8sRestConfig *rest.Config, logger logrus.FieldLogger) (*SnapshotManager, error) {
	clusterFlavor, err := utils.GetClusterFlavor(k8sRestConfig)
	if err != nil {
		logger.Errorf("Failed to get cluster flavor")
		return nil, err
	}
	if clusterFlavor != utils.TkgGuest {
		if _, ok := configInfo.PEConfigs["ivd"]; !ok {
			configInfo.PEConfigs["ivd"] = make(map[string]interface{})
		}
	}

	// Retrieve VC configuration from the cluster only if it has not been set by the caller
	// An empty ivd map must be passed to use the IVD
	// TODO - Move this code out to the caller - this assumes we always want IVD
	if ivdParams, ok := configInfo.PEConfigs["ivd"]; ok {
		if _, ok := ivdParams[ivd.HostVcParamKey]; !ok {
			err := utils.RetrieveVcConfigSecret(ivdParams, k8sRestConfig, logger)
			if err != nil {
				logger.WithError(err).Errorf("Could not retrieve vsphere credential from k8s secret")
				return nil, err
			}
			logger.Infof("SnapshotManager: vSphere VC credential is retrieved")
		}
	}

	// TODO: Remove the use of s3RepoParams. Do not use BackupStorageLocation,
	//  as data movement will use BackupRepositories for each upload/download job
	// Check whether local mode is disabled or not
	isLocalMode := utils.GetBool(config[utils.VolumeSnapshotterLocalMode], false)
	initRemoteStorage := clusterFlavor == utils.VSphere

	// Initialize the DirectProtectedEntityManager
	dpem := server.NewDirectProtectedEntityManagerFromParamMap(configInfo, logger)

	snapMgr := SnapshotManager{
		FieldLogger: logger,
		config:      config,
		Pem:         dpem,
		//s3PETM:      s3PETM,
	}
	logger.Infof("SnapshotManager is initialized with the configuration: %v", config)
	// if so, check whether there is any specification about remote storage location in config
	// otherwise, retrieve from velero BSLs.
	if !isLocalMode && initRemoteStorage {
		region, isRegionExist := config["region"]
		bucket, isBucketExist := config["bucket"]

		if isRegionExist && isBucketExist {
			s3RepoParams["region"] = region
			s3RepoParams["bucket"] = bucket
		} else {
			err = utils.RetrieveVSLFromVeleroBSLs(s3RepoParams, utils.DefaultS3BackupLocation, k8sRestConfig, logger)
			if err != nil {
				logger.WithError(err).Errorf("Could not retrieve velero default backup location")
				return nil, err
			}
		}

		logger.Infof("SnapshotManager: Velero Backup Storage Location is retrieved, region=%v, bucket=%v", s3RepoParams["region"], s3RepoParams["bucket"])

		intS3PETM, err := utils.GetS3PETMFromParamsMap(s3RepoParams, logger)
		if err != nil {
			logger.WithError(err).Errorf("Failed to get s3PETM from params map: region=%v, bucket=%v",
				s3RepoParams["region"], s3RepoParams["bucket"])
			return nil, err
		}
		// Wrapper the S3PETM to delegate copy/overwrite to data manager
		snapMgr.s3PETM = NewDataManagerProtectedEntityTypeManager(intS3PETM, &snapMgr, false)
		logger.Infof("SnapshotManager: Get s3PETM from the params map")
	}

	// Register external PETMs if any
	if clusterFlavor == utils.TkgGuest {
		paravirtParams := make(map[string]interface{})
		paravirtParams["restConfig"] = configInfo.PEConfigs[astrolabe.PvcPEType]["restConfig"]
		paravirtParams["entityType"] = paravirt.ParaVirtEntityTypePersistentVolume
		paravirtParams["svcConfig"] = configInfo.PEConfigs[astrolabe.PvcPEType]["svcConfig"]
		paravirtParams["svcNamespace"] = configInfo.PEConfigs[astrolabe.PvcPEType]["svcNamespace"]
		paraVirtPETM, err := paravirt.NewParaVirtProtectedEntityTypeManagerFromConfig(paravirtParams, configInfo.S3Config, logger)
		if err != nil {
			logger.Errorf("Failed to initialize paravirtualized PETM: %v", err)
			return nil, err
		}
		dpem.RegisterExternalProtectedEntityTypeManagers([]astrolabe.ProtectedEntityTypeManager{paraVirtPETM})
	}

	ivdPETM := dpem.GetProtectedEntityTypeManager("ivd")
	if ivdPETM != nil {
		dmIVDPE := NewDataManagerProtectedEntityTypeManager(ivdPETM, &snapMgr, true)
		// We use a DataManagerPE to delegate data copy to the data manager
		dpem.RegisterExternalProtectedEntityTypeManagers([]astrolabe.ProtectedEntityTypeManager{dmIVDPE})
	}

	logger.Infof("SnapshotManager is initialized with the configuration: %v", config)

	return &snapMgr, nil
}

func (this *SnapshotManager) CreateSnapshot(peID astrolabe.ProtectedEntityID, tags map[string]string) (astrolabe.ProtectedEntityID, error) {
	this.Infof("SnapshotManager.CreateSnapshot Called with peID %s, tags %v", peID.String(), tags)
	return this.createSnapshot(peID, tags, "", "")
}

func (this *SnapshotManager) CreateSnapshotWithBackupRepository(peID astrolabe.ProtectedEntityID, tags map[string]string,
	backupRepositoryName string, snapshotRef string) (astrolabe.ProtectedEntityID, error) {
	this.Infof("SnapshotManager.CreateSnapshotWithBackupRepository Called with peID %s, tags %v, BackupRepository %s",
		peID.String(), tags, backupRepositoryName)
	return this.createSnapshot(peID, tags, backupRepositoryName, snapshotRef)
}

func (this *SnapshotManager) createSnapshot(peID astrolabe.ProtectedEntityID, tags map[string]string, backupRepositoryName string, snapshotRef string) (astrolabe.ProtectedEntityID, error) {
	this.Infof("Step 1: Creating a snapshot in local repository")
	var snapshotPEID astrolabe.ProtectedEntityID
	ctx := context.Background()
	pe, err := this.Pem.GetProtectedEntity(ctx, peID)
	if err != nil {
		this.WithError(err).Errorf("Failed to GetProtectedEntity for %s", peID.String())
		return astrolabe.ProtectedEntityID{}, err
	}

	// Snapshot params
	snapshotParams := make(map[string]map[string]interface{})
	guestSnapshotParams := make(map[string]interface{})
	// Pass the backup repository name as snapshot param.
	guestSnapshotParams[paravirt.SnapshotParamBackupRepository] = backupRepositoryName

	snapshotParams[peID.GetPeType()] = guestSnapshotParams

	var peSnapID astrolabe.ProtectedEntitySnapshotID
	this.Infof("Ready to call astrolabe Snapshot API. Will retry on InvalidState error once per second for an hour at maximum")
	err = wait.PollImmediate(time.Second, time.Hour, func() (bool, error) {
		peSnapID, err = pe.Snapshot(ctx, snapshotParams)

		if err != nil {
			if strings.Contains(err.Error(), "The operation is not allowed in the current state") {
				this.Warnf("Keep retrying on InvalidState error")
				return false, nil
			} else {
				return false, err
			}
		}
		return true, nil
	})
	this.Debugf("Return from the call of astrolabe Snapshot API for PE %s", peID.String())

	if err != nil {
		this.WithError(err).Errorf("Failed to Snapshot PE for %s", peID.String())
		return astrolabe.ProtectedEntityID{}, err
	}

	this.Debugf("constructing the returned PE snapshot id, %s", peSnapID.GetID())
	snapshotPEID = peID.IDWithSnapshot(peSnapID)

	this.Infof("Local IVD snapshot is created, %s", snapshotPEID.String())

	// This is set for Guest Cluster or if the local mode flag is set
	isLocalMode := utils.GetBool(this.config[utils.VolumeSnapshotterLocalMode], false)
	if isLocalMode {
		this.Infof("Skipping the remote copy in the local mode of Velero plugin for vSphere")
		return snapshotPEID, nil
	}

	snapshotPE, err := this.Pem.GetProtectedEntity(ctx, snapshotPEID)
	_, err = this.UploadSnapshot(snapshotPE, ctx, backupRepositoryName, snapshotRef)
	if err != nil {
		return astrolabe.ProtectedEntityID{}, err
	}

	return snapshotPEID, nil
}

/*
Creates an Upload CR
*/
func (this *SnapshotManager) UploadSnapshot(uploadPE astrolabe.ProtectedEntity, ctx context.Context, backupRepositoryName string,
	snapshotRef string) (*v1api.Upload, error) {
	this.Info("Start creating Upload CR")
	config, err := rest.InClusterConfig()
	if err != nil {
		this.WithError(err).Errorf("Failed to get k8s inClusterConfig")
		return nil, err
	}
	pluginClient, err := plugin_clientset.NewForConfig(config)
	if err != nil {
		this.WithError(err).Errorf("Failed to get k8s clientset from the given config: %v ", config)
		return nil, err
	}

	// look up velero namespace from the env variable in container
	veleroNs, exist := os.LookupEnv("VELERO_NAMESPACE")
	if !exist {
		this.WithError(err).Errorf("CreateSnapshot: Failed to lookup the env variable for velero namespace")
		return nil, err
	}
	var uploadSnapshotPEID astrolabe.ProtectedEntityID

	// For PVC types, we do not upload the PVC itself, rather we upload what it points to.  This may be a ParaVirt PE
	// or an IVC currently
	if uploadPE.GetID().GetPeType() == astrolabe.PvcPEType {
		components, err := uploadPE.GetComponents(ctx)
		if err != nil {
			this.WithError(err).Errorf("Failed to retrive subcomponents for %s", uploadPE.GetID().String())
			return nil, err
		}
		if len(components) != 1 {
			return nil, errors.New(fmt.Sprintf("Expected 1 component, %s has %d", uploadPE.GetID().String(), len(components)))
		}

		uploadSnapshotPEID = components[0].GetID()
		this.Info("UploadSnapshot: componentPEID %s", uploadSnapshotPEID.String())

	} else {
		uploadSnapshotPEID = uploadPE.GetID()
	}

	uploadName, err := uploadCRNameForSnapshotPEID(uploadSnapshotPEID)
	if err != nil {
		this.WithError(err).Errorf("Failed to get uploadCR")
		return nil, err
	}
	this.Info("Creating Upload CR: %s/%s", veleroNs, uploadName)
	uploadBuilder := builder.ForUpload(veleroNs, uploadName).
		BackupTimestamp(time.Now()).
		NextRetryTimestamp(time.Now()).
		Phase(v1api.UploadPhaseNew).
		SnapshotReference(snapshotRef).
		SnapshotID(uploadSnapshotPEID.String())


	if backupRepositoryName != "" {
		this.Infof("Create upload CR with backup repository %s", backupRepositoryName)
		uploadBuilder = uploadBuilder.BackupRepositoryName(backupRepositoryName)
	}
	upload := uploadBuilder.Result()
	this.Infof("Ready to create upload CR. Will retry on network issue every 5 seconds for 5 retries at maximum")
	var retUpload *v1api.Upload
	err = wait.PollImmediate(utils.RetryInterval * time.Second, utils.RetryInterval * utils.RetryMaximum * time.Second, func() (bool, error) {
		retUpload, err = pluginClient.VeleropluginV1().Uploads(veleroNs).Create(upload)
		if err != nil {
			return false, err
		}
		return true, nil
	})
	return retUpload, err
}

func (this *SnapshotManager) DeleteSnapshotWithBackupRepository(peID astrolabe.ProtectedEntityID, backupRepository string) error {
	this.WithField("peID", peID.String()).Info("SnapshotManager.DeleteSnapshotWithBackupRepository was called.")
	return this.deleteSnapshot(peID, backupRepository)
}

func (this *SnapshotManager) DeleteSnapshot(peID astrolabe.ProtectedEntityID) error {
	return this.deleteSnapshot(peID, "")
}

func (this *SnapshotManager) deleteSnapshot(peID astrolabe.ProtectedEntityID, backupRepositoryName string) error {
	log := this.WithField("peID", peID.String())
	log.Info("SnapshotManager.BackupDriverDeleteSnapshotWithBackupRepository was called.")
	ctx := context.Background()
	config, err := rest.InClusterConfig()
	if err != nil {
		this.WithError(err).Errorf("Failed to get k8s inClusterConfig")
		return err
	}
	pluginClient, err := plugin_clientset.NewForConfig(config)
	if err != nil {
		this.WithError(err).Errorf("Failed to get k8s clientset from the given config: %v ", config)
		return err
	}
	clusterFlavor, err := utils.GetClusterFlavor(config)
	if err != nil {
		log.WithError(err).Errorf("Failed to determine cluster flavour")
		return err
	}
<<<<<<< HEAD
	if clusterFlavor == utils.Supervisor || clusterFlavor == utils.VSphere {
		log.Infof("Detected non Tkg Cluster, checking for on-going upload.")
		log.Infof("Step 0: Cancel on-going upload.")
=======
	uploadName, err := uploadCRNameForSnapshotPEID(peID)
	if err != nil {
		this.WithError(err).Errorf("Failed to get uploadCR")
		return err
	}
	log.Infof("Searching for Upload CR: %v", uploadName)
	uploadCR, err := pluginClient.VeleropluginV1().Uploads(veleroNs).Get(uploadName, metav1.GetOptions{})
	if err != nil {
		log.WithError(err).Errorf(" Error while retrieving the upload CR %v", uploadName)
	}
	// An upload is considered done when it's in either of the terminal stages- Completed, CleanupFailed, Canceled
	uploadCompleted := this.isTerminalState(uploadCR)
	if uploadCR != nil && !uploadCompleted {
		log.Infof("Found the Upload CR: %v, updating spec to indicate cancel upload.", uploadName)
		timeNow := clock.RealClock{}
		mutate := func(r *v1api.Upload) {
			uploadCR.Spec.UploadCancel = true
			uploadCR.Status.StartTimestamp = &metav1.Time{Time: timeNow.Now()}
			uploadCR.Status.Message = "Canceling on going upload to repository."
		}
		_, err = utils.PatchUpload(uploadCR, mutate, pluginClient.VeleropluginV1().Uploads(veleroNs), log)
>>>>>>> 2ec81c7b

		// look up velero namespace from the env variable in container
		veleroNs, exist := os.LookupEnv("VELERO_NAMESPACE")
		if !exist {
			this.WithError(err).Errorf("DeleteSnapshot: Failed to lookup the env variable for velero namespace")
			return err
		}
		uploadName := "upload-" + peID.GetSnapshotID().GetID()
		log.Infof("Searching for Upload CR: %v", uploadName)
		uploadCR, err := pluginClient.VeleropluginV1().Uploads(veleroNs).Get(uploadName, metav1.GetOptions{})
		if err != nil {
			log.WithError(err).Errorf(" Error while retrieving the upload CR %v", uploadName)
		}
		uploadCompleted := this.isTerminalState(uploadCR)
		if uploadCR != nil && !uploadCompleted {
			log.Infof("Found the Upload CR: %v, updating spec to indicate cancel upload.", uploadName)
			timeNow := clock.RealClock{}
			mutate := func(r *v1api.Upload) {
				uploadCR.Spec.UploadCancel = true
				uploadCR.Status.StartTimestamp = &metav1.Time{Time: timeNow.Now()}
				uploadCR.Status.Message = "Canceling on going upload to repository."
			}
			_, err = utils.PatchUpload(uploadCR, mutate, pluginClient.VeleropluginV1().Uploads(veleroNs), log)

			if err != nil {
				log.WithError(err).Error("Failed to patch ongoing Upload")
				return err
			} else {
				log.Infof("Upload status updated to UploadCancel")
			}
			return nil
		} else {
			log.Infof("The upload %v was in terminal stage, proceeding with snapshot deletes", uploadName)
		}
	}
	pe, err := this.Pem.GetProtectedEntity(ctx, peID)
	if err != nil {
		this.WithError(err).Errorf("Failed to GetProtectedEntity for %s", peID.String())
		return err
	}
	// Snapshot params
	snapshotParams := make(map[string]map[string]interface{})
	guestSnapshotParams := make(map[string]interface{})
	// Pass the backup repository name as snapshot param.
	guestSnapshotParams["BackupRepositoryName"] = backupRepositoryName
	snapshotParams[peID.GetPeType()] = guestSnapshotParams
	log.Infof("Step 1: Deleting the local snapshot")
	delSnapshotStatus, err := pe.DeleteSnapshot(ctx, pe.GetID().GetSnapshotID(), snapshotParams)
	if err != nil {
		log.WithError(err).Errorf("Failed to Delete Local Snapshot for %s", peID.String())
		return err
	}
	if !delSnapshotStatus {
		log.Infof("No local snapshots found for the PE: %s", pe.GetID().String())
	} else {
		log.Infof("Successfully deleted local snapshot for PE: %s", pe.GetID().String())
	}
	if clusterFlavor == utils.TkgGuest {
		log.Infof("Tkg Cluster detected during delete snapshot, nothing more to do.")
	}
	// Trigger remote snapshot deletion in Supervisor/Vanilla setup.
	isLocalMode := utils.GetBool(this.config[utils.VolumeSnapshotterLocalMode], false)
	if isLocalMode {
		log.Infof("Local Mode detected, skipping remote delete snapshot for PE: %s", peID)
		return nil
	}
	// Retrieve the component pe-id
	components, err := pe.GetComponents(ctx)
	if err != nil {
		return errors.Wrap(err, "Could not retrieve components")
	}
	if len(components) != 1 {
		return errors.New(fmt.Sprintf("Expected 1 component, %s has %d", pe.GetID().String(), len(components)))
	}
	log.Infof("Retrieved components to delete remote snapshot component ID: %s", components[0].GetID().String())

	log.Infof("Step 2: Deleting the durable snapshot from s3")
	if backupRepositoryName != "" {
		backupRepositoryCR, err := pluginClient.BackupdriverV1().BackupRepositories().Get(backupRepositoryName, metav1.GetOptions{})
		if err != nil {
			log.WithError(err).Errorf("Error while retrieving the backup repository CR %v", backupRepositoryName)
			return err
		}
		err = this.DeleteRemoteSnapshotFromRepo(components[0].GetID(), backupRepositoryCR)
	} else {
		err = this.DeleteRemoteSnapshot(components[0].GetID())
	}
	if err != nil {
		log.WithError(err).Errorf("Failed to delete the durable snapshot for PEID")
		return err
	}
	log.Infof("Deleted the durable snapshot from the durable repository")
	log.Infof("Finished processing the DeleteSnapshot request.")
	return nil
}

func (this *SnapshotManager) isTerminalState(uploadCR *v1api.Upload) bool {
	if uploadCR == nil {
		return true
	}
	return uploadCR.Status.Phase == v1api.UploadPhaseCompleted || uploadCR.Status.Phase == v1api.UploadPhaseCleanupFailed || uploadCR.Status.Phase == v1api.UploadPhaseCanceled
}

func (this *SnapshotManager) DeleteLocalSnapshot(peID astrolabe.ProtectedEntityID) error {
	this.WithField("peID", peID.String()).Infof("SnapshotManager.deleteLocalSnapshot Called")
	return this.deleteSnapshotFromRepo(peID, this.Pem.GetProtectedEntityTypeManager(peID.GetPeType()))
}

// Will be deleted eventually. Use S3PETM created from backup repository instead of hard coding S3PETM which is initialized when NewSnapshotManagerFromCluster
// Eventually will use DeleteRemoteSnapshotFromRepo instead of this
func (this *SnapshotManager) DeleteRemoteSnapshot(peID astrolabe.ProtectedEntityID) error {
	this.WithField("peID", peID.String()).Infof("SnapshotManager.deleteRemoteSnapshot Called")
	return this.deleteSnapshotFromRepo(peID, this.s3PETM)
}

func (this *SnapshotManager) DeleteRemoteSnapshotFromRepo(peID astrolabe.ProtectedEntityID, backupRepository *backupdriverv1.BackupRepository) error {
	this.WithField("peID", peID.String()).Infof("SnapshotManager.deleteRemoteSnapshotFromRepo Called")
	s3PETM, err := utils.GetRepositoryFromBackupRepository(backupRepository, this.FieldLogger)
	if err != nil {
		this.WithError(err).Errorf("Failed to create s3PETM from backup repository %s", backupRepository.Name)
	}
	return this.deleteSnapshotFromRepo(peID, s3PETM)
}

func (this *SnapshotManager) deleteSnapshotFromRepo(peID astrolabe.ProtectedEntityID, petm astrolabe.ProtectedEntityTypeManager) error {
	this.WithField("peID", peID.String()).Infof("SnapshotManager.deleteProtectedEntitySnapshot Called")

	if !peID.HasSnapshot() {
		this.Errorf("No snapshot is associated with PE %s", peID.String())
		return nil
	}

	ctx := context.Background()
	pe, err := petm.GetProtectedEntity(ctx, peID)
	if err != nil {
		this.WithError(err).Errorf("Failed to get the ProtectedEntity from peID %s", peID.String())
		return err
	}
	snapshotIds, err := pe.ListSnapshots(ctx)
	if err != nil {
		return errors.Wrap(err, "Failed to list snapshots")
	}

	if len(snapshotIds) == 0 {
		this.Warningf("There are no snapshots for PE %s from the perspective of ProtectedEntityTypeManager. Skipping the deleteSnapshot operation.", pe.GetID().String())
		return nil
	}

	this.Infof("Ready to call astrolabe DeleteSnapshot API. Will retry on InvalidState error once per second for an hour at maximum")
	err = wait.PollImmediate(time.Second, time.Hour, func() (bool, error) {
		_, err = pe.DeleteSnapshot(ctx, peID.GetSnapshotID(), make(map[string]map[string]interface{}))

		if err != nil {
			if strings.Contains(err.Error(), "The operation is not allowed in the current state") {
				this.Warnf("Keep retrying on InvalidState error")
				return false, nil
			} else {
				return false, err
			}
		}
		return true, nil
	})
	this.Debugf("Return from the call of astrolabe DeleteSnapshot API for snapshot %s", peID.GetSnapshotID().String())

	if err != nil {
		this.WithError(err).Errorf("Failed to delete the snapshot %s", peID.GetSnapshotID().String())
		return err
	}

	return nil
}

const PollLogInterval = time.Minute

func (this *SnapshotManager) CreateVolumeFromSnapshot(sourcePEID astrolabe.ProtectedEntityID, destinationPEID astrolabe.ProtectedEntityID, params map[string]map[string]interface{}) (updatedID astrolabe.ProtectedEntityID, err error) {
	this.Infof("Start creating Download CR for %s", sourcePEID.String())
	config, err := rest.InClusterConfig()
	if err != nil {
		this.WithError(err).Errorf("Failed to get k8s inClusterConfig")
		return
	}
	pluginClient, err := plugin_clientset.NewForConfig(config)
	if err != nil {
		this.WithError(err).Errorf("Failed to get k8s clientset with the given config: %v", config)
		return
	}

	veleroNs, exist := os.LookupEnv("VELERO_NAMESPACE")
	if !exist {
		this.Errorf("CreateVolumeFromSnapshot: Failed to lookup the env variable for velero namespace")
		return
	}

	uuid, _ := uuid.NewRandom()
	cloneParams := params["CloneFromSnapshotReference"]
	cloneFromSnapshotNamespace, ok := cloneParams["CloneFromSnapshotNamespace"].(string)
	if !ok {
		cloneFromSnapshotNamespace = "INVALID_CLONE_NAMESPACE"
	}
	cloneFromSnapshotName, ok := cloneParams["CloneFromSnapshotName"].(string)
	if !ok {
		cloneFromSnapshotName = "INVALID_CLONE_NAME"
	}
	cloneRef := fmt.Sprintf("%s/%s", cloneFromSnapshotNamespace, cloneFromSnapshotName)
	this.Infof("CloneFromSnapshotReference: %s", cloneRef)
	downloadRecordName := "download-" + sourcePEID.GetSnapshotID().GetID() + "-" + uuid.String()
	this.Infof("Creating Download CR: %s/%s", veleroNs, downloadRecordName)
	downloadBuilder := builder.ForDownload(veleroNs, downloadRecordName).
		RestoreTimestamp(time.Now()).NextRetryTimestamp(time.Now()).SnapshotID(sourcePEID.String()).Phase(v1api.DownloadPhaseNew).CloneFromSnapshotReference(cloneRef)
	if destinationPEID != (astrolabe.ProtectedEntityID{}) {
		downloadBuilder = downloadBuilder.ProtectedEntityID(destinationPEID.String())
	}
	download := downloadBuilder.Result()
	this.Infof("Ready to create download CR. Will retry on network issue every 5 seconds for 5 retries at maximum")
	err = wait.PollImmediate(utils.RetryInterval * time.Second, utils.RetryInterval * utils.RetryMaximum * time.Second, func() (bool, error) {
		_, err = pluginClient.VeleropluginV1().Downloads(veleroNs).Create(download)
		if err != nil {
			return false, nil
		}
		return true, nil
	})

	if err != nil {
		this.WithError(err).Errorf("CreateVolumeFromSnapshot: Failed to create Download CR for %s", sourcePEID.String())
		return
	}

	lastPollLogTime := time.Now()
	// TODO: Suitable length of timeout
	err = wait.PollImmediateInfinite(time.Second, func() (bool, error) {
		infoLog := false
		if time.Now().Sub(lastPollLogTime) > PollLogInterval {
			infoLog = true
			this.Infof("Polling download record %s", downloadRecordName)
			lastPollLogTime = time.Now()
		}
		download, err = pluginClient.VeleropluginV1().Downloads(veleroNs).Get(downloadRecordName, metav1.GetOptions{})
		if err != nil {
			this.Errorf("Retrieve download record %s failed with err %v", downloadRecordName, err)
			return false, errors.Wrapf(err, "Failed to retrieve download record %s", downloadRecordName)
		}
		if download.Status.Phase == v1api.DownloadPhaseCompleted {
			this.Infof("Download record %s completed", downloadRecordName)
			return true, nil
		} else if download.Status.Phase == v1api.DownloadPhaseFailed {
			return false, errors.Errorf("Create download cr failed.")
		} else {
			if infoLog {
				this.Infof("Retrieve phase %s for download record %s", download.Status.Phase, downloadRecordName)
			}
			return false, nil
		}
	})
	if err != nil {
		return
	}
	updatedID, err = astrolabe.NewProtectedEntityIDFromString(download.Status.VolumeID)

	// TODO(xyang): Watch for Download status and update CloneFromSnapshot status accordingly in Backupdriver
	cloneFromSnap, err := pluginClient.BackupdriverV1().CloneFromSnapshots(cloneFromSnapshotNamespace).Get(cloneFromSnapshotName, metav1.GetOptions{})
	if err != nil {
		this.WithError(err).Errorf("CreateVolumeFromSnapshot: Failed to get CloneFromSnapshot %s/%s", cloneFromSnapshotNamespace, cloneFromSnapshotName)
		return
	}
	clone := cloneFromSnap.DeepCopy()
	// Since we wait until download is complete here,
	// download.Status.Phase should be up to date.
	clone.Status.Phase = backupdriverv1.ClonePhase(download.Status.Phase)
	clone.Status.Message = download.Status.Message
	apiGroup := ""
	clone.Status.ResourceHandle = &v1.TypedLocalObjectReference{
		APIGroup: &apiGroup,
		Kind:     "PersistentVolumeClaim",
		Name:     download.Status.VolumeID,
	}

	_, err = pluginClient.BackupdriverV1().CloneFromSnapshots(cloneFromSnapshotNamespace).UpdateStatus(clone)
	if err != nil {
		this.WithError(err).Errorf("CreateVolumeFromSnapshot: Failed to update status of CloneFromSnapshot %s/%s to %v", cloneFromSnapshotNamespace, cloneFromSnapshotName, clone.Status.Phase)
		return
	}

	return
}

func (this *SnapshotManager) CreateVolumeFromSnapshotWithMetadata(peID astrolabe.ProtectedEntityID, metadata []byte,
	snapshotIDStr string, backupRepositoryName string, cloneFromSnapshotNamespace string, cloneFromSnapshotName string) (astrolabe.ProtectedEntityID, error) {
	this.Infof("CreateVolumeFromSnapshotWithMetadata: Start creating restore for %s, snapshot ID %s, backupRepositoryName %s", peID.String(), snapshotIDStr, backupRepositoryName)

	// Retrieve PVC PE TypeManager
	peTM := this.Pem.GetProtectedEntityTypeManager(peID.GetPeType())
	pvcPETM := peTM.(*astrolabe_pvc.PVCProtectedEntityTypeManager)
	ctx := context.Background()

	// Translate the BackupRepository to a PETM (usually S3PETM)
	var snapshotRepo astrolabe.ProtectedEntityTypeManager
	snapshotRepo = nil
	if backupRepositoryName != "" && backupRepositoryName != utils.WithoutBackupRepository {
		config, err := rest.InClusterConfig()
		if err != nil {
			this.WithError(err).Errorf("Failed to get k8s inClusterConfig")
			return astrolabe.ProtectedEntityID{}, err
		}
		pluginClient, err := plugin_clientset.NewForConfig(config)
		if err != nil {
			this.WithError(err).Errorf("Failed to get k8s clientset from the given config: %v ", config)
			return astrolabe.ProtectedEntityID{}, err
		}
		backupRepository, err := pluginClient.BackupdriverV1().BackupRepositories().Get(backupRepositoryName, metav1.GetOptions{})

		snapshotRepo, err = utils.GetRepositoryFromBackupRepository(backupRepository, this)
		if err != nil {
			this.WithError(err).Errorf("Failed to get S3 repository from backup repository %s", backupRepository.Name)
			return astrolabe.ProtectedEntityID{}, err
		}
	}

	// CreateFromMetadata returns a PVCPE
<<<<<<< HEAD
	pe, err := pvcPETM.CreateFromMetadata(ctx, metadata, astrolabe.ProtectedEntityID{}, nil, "","")
=======
	snapshotID, err := astrolabe.NewProtectedEntityIDFromString(snapshotIDStr)
>>>>>>> 2ec81c7b
	if err != nil {
		this.WithError(err).Errorf("Error creating volume from metadata")
		return astrolabe.ProtectedEntityID{}, errors.Wrap(err, "Error creating volume from metadata")
	}
	this.Infof("Ready to call astrolabe CreateFromMetadata API: snapshot ID %s", snapshotID.String())
	pe, err := pvcPETM.CreateFromMetadata(ctx, metadata, snapshotID, snapshotRepo, cloneFromSnapshotNamespace, cloneFromSnapshotName)
	if err != nil {
		this.WithError(err).Errorf("Error creating volume from metadata")
		return astrolabe.ProtectedEntityID{}, errors.Wrap(err, "Error creating volume from metadata")
	}
	this.Infof("Return from the call of astrolabe CreateFromMetadata API for PE %s", peID.String())

	if err != nil {
		this.WithError(err).Errorf("Failed to CreateFromMetadata for PE %s", peID.String())
		return astrolabe.ProtectedEntityID{}, err
	}

	this.Infof("CreateVolumeFromSnapshotWithMetadata: PE returned by CreateFromMetadata: %s", pe.GetID().String())

	return pe.GetID(), err
}

func uploadCRNameForSnapshotPEID(snapshotPEID astrolabe.ProtectedEntityID) (string, error) {
	if !snapshotPEID.HasSnapshot() {
		return "", errors.New(fmt.Sprintf("snapshotPEID %s does not have a snapshot ID", snapshotPEID.String()))
	}
	return "upload-" + snapshotPEID.GetSnapshotID().String(), nil
}<|MERGE_RESOLUTION|>--- conflicted
+++ resolved
@@ -318,7 +318,6 @@
 		SnapshotReference(snapshotRef).
 		SnapshotID(uploadSnapshotPEID.String())
 
-
 	if backupRepositoryName != "" {
 		this.Infof("Create upload CR with backup repository %s", backupRepositoryName)
 		uploadBuilder = uploadBuilder.BackupRepositoryName(backupRepositoryName)
@@ -326,7 +325,7 @@
 	upload := uploadBuilder.Result()
 	this.Infof("Ready to create upload CR. Will retry on network issue every 5 seconds for 5 retries at maximum")
 	var retUpload *v1api.Upload
-	err = wait.PollImmediate(utils.RetryInterval * time.Second, utils.RetryInterval * utils.RetryMaximum * time.Second, func() (bool, error) {
+	err = wait.PollImmediate(utils.RetryInterval*time.Second, utils.RetryInterval*utils.RetryMaximum*time.Second, func() (bool, error) {
 		retUpload, err = pluginClient.VeleropluginV1().Uploads(veleroNs).Create(upload)
 		if err != nil {
 			return false, err
@@ -364,33 +363,9 @@
 		log.WithError(err).Errorf("Failed to determine cluster flavour")
 		return err
 	}
-<<<<<<< HEAD
 	if clusterFlavor == utils.Supervisor || clusterFlavor == utils.VSphere {
 		log.Infof("Detected non Tkg Cluster, checking for on-going upload.")
 		log.Infof("Step 0: Cancel on-going upload.")
-=======
-	uploadName, err := uploadCRNameForSnapshotPEID(peID)
-	if err != nil {
-		this.WithError(err).Errorf("Failed to get uploadCR")
-		return err
-	}
-	log.Infof("Searching for Upload CR: %v", uploadName)
-	uploadCR, err := pluginClient.VeleropluginV1().Uploads(veleroNs).Get(uploadName, metav1.GetOptions{})
-	if err != nil {
-		log.WithError(err).Errorf(" Error while retrieving the upload CR %v", uploadName)
-	}
-	// An upload is considered done when it's in either of the terminal stages- Completed, CleanupFailed, Canceled
-	uploadCompleted := this.isTerminalState(uploadCR)
-	if uploadCR != nil && !uploadCompleted {
-		log.Infof("Found the Upload CR: %v, updating spec to indicate cancel upload.", uploadName)
-		timeNow := clock.RealClock{}
-		mutate := func(r *v1api.Upload) {
-			uploadCR.Spec.UploadCancel = true
-			uploadCR.Status.StartTimestamp = &metav1.Time{Time: timeNow.Now()}
-			uploadCR.Status.Message = "Canceling on going upload to repository."
-		}
-		_, err = utils.PatchUpload(uploadCR, mutate, pluginClient.VeleropluginV1().Uploads(veleroNs), log)
->>>>>>> 2ec81c7b
 
 		// look up velero namespace from the env variable in container
 		veleroNs, exist := os.LookupEnv("VELERO_NAMESPACE")
@@ -605,7 +580,7 @@
 	}
 	download := downloadBuilder.Result()
 	this.Infof("Ready to create download CR. Will retry on network issue every 5 seconds for 5 retries at maximum")
-	err = wait.PollImmediate(utils.RetryInterval * time.Second, utils.RetryInterval * utils.RetryMaximum * time.Second, func() (bool, error) {
+	err = wait.PollImmediate(utils.RetryInterval*time.Second, utils.RetryInterval*utils.RetryMaximum*time.Second, func() (bool, error) {
 		_, err = pluginClient.VeleropluginV1().Downloads(veleroNs).Create(download)
 		if err != nil {
 			return false, nil
@@ -709,11 +684,7 @@
 	}
 
 	// CreateFromMetadata returns a PVCPE
-<<<<<<< HEAD
-	pe, err := pvcPETM.CreateFromMetadata(ctx, metadata, astrolabe.ProtectedEntityID{}, nil, "","")
-=======
 	snapshotID, err := astrolabe.NewProtectedEntityIDFromString(snapshotIDStr)
->>>>>>> 2ec81c7b
 	if err != nil {
 		this.WithError(err).Errorf("Error creating volume from metadata")
 		return astrolabe.ProtectedEntityID{}, errors.Wrap(err, "Error creating volume from metadata")
